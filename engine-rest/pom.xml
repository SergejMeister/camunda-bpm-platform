<project xmlns="http://maven.apache.org/POM/4.0.0" xmlns:xsi="http://www.w3.org/2001/XMLSchema-instance" xsi:schemaLocation="http://maven.apache.org/POM/4.0.0 http://maven.apache.org/xsd/maven-4.0.0.xsd">
  <modelVersion>4.0.0</modelVersion>
  <artifactId>camunda-engine-rest</artifactId>
  <name>camunda BPM - engine - REST</name>
  <packaging>war</packaging>

  <parent>
    <groupId>org.camunda.bpm</groupId>
    <artifactId>camunda-root</artifactId>
    <version>7.0.0-SNAPSHOT</version>
  </parent>

  <properties>
    <rest.http.port>8080</rest.http.port>
  </properties>

  <dependencies>
    <dependency>
      <groupId>org.codehaus.jackson</groupId>
      <artifactId>jackson-jaxrs</artifactId>
      <version>1.9.11</version>
    </dependency>

    <dependency>
      <groupId>org.camunda.bpm</groupId>
      <artifactId>camunda-engine</artifactId>
      <scope>provided</scope>
    </dependency>

    <dependency>
      <groupId>org.jboss.spec</groupId>
      <artifactId>jboss-javaee-6.0</artifactId>
      <type>pom</type>
      <scope>provided</scope>
      <version>3.0.0.Beta1</version>
      <exclusions>
        <exclusion>
          <artifactId>xalan</artifactId>
          <groupId>org.apache.xalan</groupId>
        </exclusion>
      </exclusions>
    </dependency>

    <!-- test -->
    <!-- resteasy -->
    <dependency>
      <groupId>org.jboss.resteasy</groupId>
      <artifactId>resteasy-jaxrs</artifactId>
      <scope>test</scope>
      <exclusions>
        <exclusion>
          <artifactId>httpclient</artifactId>
          <groupId>org.apache.httpcomponents</groupId>
        </exclusion>
      </exclusions>
    </dependency>

    <dependency>
      <groupId>org.jboss.resteasy</groupId>
      <artifactId>resteasy-netty</artifactId>
      <scope>test</scope>
    </dependency>

    <!-- jersey -->
    <dependency>
		  <groupId>com.sun.jersey</groupId>
		  <artifactId>jersey-grizzly2</artifactId>
		  <version>1.17.1</version>
		  <scope>test</scope>
		</dependency>
  
    <dependency>
      <groupId>junit</groupId>
      <artifactId>junit-dep</artifactId>
      <version>4.8.1</version>
      <scope>test</scope>
      <exclusions>
        <!-- collides with rest-assured -->
        <exclusion>
          <groupId>org.hamcrest</groupId>
          <artifactId>hamcrest-core</artifactId>
        </exclusion>
      </exclusions>
    </dependency>

    <!-- Wink test dependencies -->

    <dependency>
      <groupId>org.apache.wink</groupId>
      <artifactId>wink-server</artifactId>
      <version>1.1.1-incubating</version>
      <scope>test</scope>
    </dependency>

    <dependency>
      <groupId>org.slf4j</groupId>
      <artifactId>slf4j-log4j12</artifactId>
      <version>1.5.6</version>
      <scope>test</scope>
    </dependency>

    <dependency>
      <groupId>org.apache.tomcat.embed</groupId>
      <artifactId>tomcat-embed-core</artifactId>
      <version>${version.tomcat}</version>
      <scope>test</scope>
    </dependency>

    <dependency>
      <groupId>org.apache.tomcat.embed</groupId>
      <artifactId>tomcat-embed-logging-juli</artifactId>
      <version>${version.tomcat}</version>
      <scope>test</scope>
    </dependency>

    <!-- only included to prevent java.lang.ClassNotFoundException: org.apache.jasper.servlet.JspServlet -->
    <!-- removing this dep. will not break the tests, but makes them "ugly"-->
    <dependency>
      <groupId>org.apache.tomcat.embed</groupId>
      <artifactId>tomcat-embed-jasper</artifactId>
      <version>${version.tomcat}</version>
      <scope>test</scope>
    </dependency>

    <dependency>
      <groupId>org.jboss.shrinkwrap.resolver</groupId>
      <artifactId>shrinkwrap-resolver-api-maven</artifactId>
      <version>2.0.0-beta-3</version>
      <scope>test</scope>
    </dependency>

    <dependency>
      <groupId>org.jboss.shrinkwrap.resolver</groupId>
      <artifactId>shrinkwrap-resolver-impl-maven</artifactId>
      <version>2.0.0-beta-3</version>
      <scope>test</scope>
    </dependency>

    <dependency>
      <groupId>org.jboss.shrinkwrap.resolver</groupId>
      <artifactId>shrinkwrap-resolver-api</artifactId>
      <version>2.0.0-beta-3</version>
      <scope>test</scope>
    </dependency>

    <dependency>
      <groupId>org.jboss.shrinkwrap</groupId>
      <artifactId>shrinkwrap-api</artifactId>
      <scope>test</scope>
    </dependency>

    <dependency>
      <groupId>org.jboss.shrinkwrap</groupId>
      <artifactId>shrinkwrap-impl-base</artifactId>
      <scope>test</scope>
    </dependency>

    <dependency>
      <groupId>org.mockito</groupId>
      <artifactId>mockito-core</artifactId>
      <scope>test</scope>
      <exclusions>
        <exclusion>
          <groupId>org.hamcrest</groupId>
          <artifactId>hamcrest-core</artifactId>
        </exclusion>
      </exclusions>
    </dependency>

    <dependency>
      <groupId>org.codehaus.jettison</groupId>
      <artifactId>jettison</artifactId>
      <version>1.3.2</version>
      <scope>test</scope>
    </dependency>

    <dependency>
      <groupId>com.jayway.restassured</groupId>
      <artifactId>rest-assured</artifactId>
      <version>1.7.2</version>
      <scope>test</scope>
    </dependency>
    
    <dependency>
      <groupId>commons-codec</groupId>
      <artifactId>commons-codec</artifactId>
      <!-- override version -->
      <version>1.6</version>
      <scope>test</scope>
    </dependency>

    <dependency>
      <groupId>com.h2database</groupId>
      <artifactId>h2</artifactId>
      <scope>test</scope>
    </dependency>

    <dependency>
      <groupId>org.codehaus.groovy</groupId>
      <artifactId>groovy</artifactId>
      <!-- override version -->
      <version>1.8.4</version>
      <scope>test</scope>
    </dependency>

    <dependency>
      <groupId>org.easytesting</groupId>
      <artifactId>fest-assert</artifactId>
      <version>1.4</version>
      <scope>test</scope>
    </dependency>

		<dependency>
		  <groupId>org.springframework</groupId>
		  <artifactId>spring-mock</artifactId>
		  <version>2.0.8</version>
		  <scope>test</scope>
		</dependency>
    

  </dependencies>

  <dependencyManagement>
    <dependencies>
      <dependency>
        <groupId>org.jboss.shrinkwrap</groupId>
        <artifactId>shrinkwrap-bom</artifactId>
        <version>1.1.2</version>
        <type>pom</type>
        <scope>import</scope>
      </dependency>
    </dependencies>
  </dependencyManagement>
  
  <build>
    <testResources>
      <testResource>
        <directory>src/test/resources</directory>
        <filtering>true</filtering>
      </testResource>
      <testResource>
        <directory>src/test/embedded-resources</directory>
        <filtering>true</filtering>
      </testResource>
    </testResources>

    <plugins>
      <plugin>
        <groupId>org.apache.maven.plugins</groupId>
        <artifactId>maven-surefire-plugin</artifactId>
        <configuration>
          <excludes>
            <exclude>**/Abstract*</exclude>
          </excludes>
        </configuration>
        <executions>
          <execution>
            <id>default-test</id>
            <configuration>
              <includes>
                <include>**/rest/standalone/**</include>
              </includes>
              <excludes>
                <exclude>**/rest/resteasy/**</exclude>
                <exclude>**/rest/jersey/**</exclude>
                <exclude>**/rest/wink/**</exclude>
              </excludes>
            </configuration>
          </execution>
          <execution>
            <id>resteasy-tests</id>
            <goals>
              <goal>test</goal>
            </goals>
            <phase>test</phase>
            <configuration>
              <includes>
                <include>**/rest/resteasy/**</include>
                <include>**/rest/history/resteasy/**</include>
              </includes>
              <excludes>
                <exclude>**/rest/jersey/**</exclude>
                <exclude>**/rest/history/jersey/**</exclude>
                <exclude>**/rest/wink/**</exclude>
<<<<<<< HEAD
                <exclude>**/rest/standalone/**</exclude>
=======
                <exclude>**/rest/history/wink/**</exclude>
>>>>>>> 0be13997
              </excludes>
            </configuration>
          </execution>
          <execution>
            <id>jersey-tests</id>
            <goals>
              <goal>test</goal>
            </goals>
            <phase>test</phase>
            <configuration>
              <includes>
                <include>**/rest/jersey/**</include>
                <include>**/rest/history/jersey/**</include>
              </includes>
              <excludes>
                <exclude>**/rest/resteasy/**</exclude>
                <exclude>**/rest/history/resteasy/**</exclude>
                <exclude>**/rest/wink/**</exclude>
<<<<<<< HEAD
                <exclude>**/rest/standalone/**</exclude>
=======
                <exclude>**/rest/history/wink/**</exclude>
>>>>>>> 0be13997
              </excludes>
            </configuration>
          </execution>
          <execution>
            <id>wink-tests</id>
            <goals>
              <goal>test</goal>
            </goals>
            <phase>test</phase>
            <configuration>
              <includes>
                <include>**/rest/wink/**</include>
                <include>**/rest/history/wink/**</include>
              </includes>
              <excludes>
                <exclude>**/rest/resteasy/**</exclude>
                <exclude>**/rest/history/resteasy/**</exclude>
                <exclude>**/rest/jersey/**</exclude>
<<<<<<< HEAD
                <exclude>**/rest/standalone/**</exclude>
=======
                <exclude>**/rest/history/jersey/**</exclude>
>>>>>>> 0be13997
              </excludes>
            </configuration>
          </execution>
        </executions>
      </plugin>

      <plugin>
        <groupId>org.apache.maven.plugins</groupId>
        <artifactId>maven-jar-plugin</artifactId>
        <executions>
          <execution>
            <id>create-jar</id>
            <goals>
              <goal>jar</goal>
            </goals>
            <phase>package</phase>
            <configuration>
              <classifier>classes</classifier>                       
              <excludes>
                <exclude>org/camunda/bpm/engine/rest/impl/application/**</exclude>
              </excludes>              
            </configuration>
          </execution>
          <execution>
            <id>create-test-jar</id>
            <phase>package</phase>
            <goals>
              <goal>test-jar</goal>
            </goals>
            <configuration>
              <forceCreate>true</forceCreate>
            </configuration>
          </execution>
        </executions>
      </plugin>     
      <plugin>
        <groupId>org.apache.maven.plugins</groupId>
        <artifactId>maven-war-plugin</artifactId>
        <configuration>
          <failOnMissingWebXml>false</failOnMissingWebXml>
          <archive>
            <manifest>
              <!-- Maven project version number -->
              <addDefaultImplementationEntries>true</addDefaultImplementationEntries>
            </manifest>
            <manifestEntries>
              <!-- module dependencies for deployment on AS 7  -->
              <Dependencies>org.camunda.bpm.camunda-engine</Dependencies>
            </manifestEntries>
          </archive>
        </configuration>        
      </plugin>

      <plugin>
        <groupId>org.apache.maven.plugins</groupId>
        <artifactId>maven-assembly-plugin</artifactId>
        <executions>
          <execution>
            <id>tomcat</id>
            <phase>package</phase>
            <goals>
              <goal>single</goal>
            </goals>
            <configuration>
              <descriptors>
                <descriptor>assembly-tomcat.xml</descriptor>
              </descriptors>
              <finalName>camunda-engine-rest-${project.version}</finalName>
              <attach>true</attach>
              <classifier>tomcat</classifier>
              <outputDirectory>target/</outputDirectory>
              <workDirectory>target/assembly/work</workDirectory>
            </configuration>
          </execution>

          <execution>
            <id>was</id>
            <phase>package</phase>
            <goals>
              <goal>single</goal>
            </goals>
            <configuration>
              <descriptors>
                <descriptor>assembly-was.xml</descriptor>
              </descriptors>
              <finalName>camunda-engine-rest-${project.version}</finalName>
              <attach>true</attach>
              <classifier>was</classifier>
              <outputDirectory>target/</outputDirectory>
              <workDirectory>target/assembly/work</workDirectory>
            </configuration>
          </execution>
        </executions>
      </plugin>

    </plugins>
  </build>

  <profiles>
    <profile>
      <id>distro</id>
      <build>
        <plugins>
          <plugin>
            <groupId>org.apache.maven.plugins</groupId>
            <artifactId>maven-surefire-plugin</artifactId>
            <configuration>
              <skipTests>true</skipTests>
            </configuration>
          </plugin>
        </plugins>
      </build>
    
    </profile>
    <profile>
      <id>embedded-rest</id>
      <activation>
        <activeByDefault>true</activeByDefault>
      </activation>
      <properties>
        <rest.http.port>38080</rest.http.port>
      </properties>
      <build>
        <plugins>
          <plugin>
            <groupId>org.apache.maven.plugins</groupId>
            <artifactId>maven-surefire-plugin</artifactId>
            <configuration>
              <systemPropertyVariables>
                <org.apache.maven.user-settings>../../settings.xml</org.apache.maven.user-settings>
              </systemPropertyVariables>
              <redirectTestOutputToFile>true</redirectTestOutputToFile>
            </configuration>
          </plugin>
        </plugins>
      </build>
    </profile>
  </profiles>
</project><|MERGE_RESOLUTION|>--- conflicted
+++ resolved
@@ -264,6 +264,7 @@
                 <exclude>**/rest/resteasy/**</exclude>
                 <exclude>**/rest/jersey/**</exclude>
                 <exclude>**/rest/wink/**</exclude>
+                <exclude>**/rest/history/**</exclude>
               </excludes>
             </configuration>
           </execution>
@@ -282,11 +283,8 @@
                 <exclude>**/rest/jersey/**</exclude>
                 <exclude>**/rest/history/jersey/**</exclude>
                 <exclude>**/rest/wink/**</exclude>
-<<<<<<< HEAD
+                <exclude>**/rest/history/wink/**</exclude>
                 <exclude>**/rest/standalone/**</exclude>
-=======
-                <exclude>**/rest/history/wink/**</exclude>
->>>>>>> 0be13997
               </excludes>
             </configuration>
           </execution>
@@ -305,11 +303,8 @@
                 <exclude>**/rest/resteasy/**</exclude>
                 <exclude>**/rest/history/resteasy/**</exclude>
                 <exclude>**/rest/wink/**</exclude>
-<<<<<<< HEAD
+                <exclude>**/rest/history/wink/**</exclude>
                 <exclude>**/rest/standalone/**</exclude>
-=======
-                <exclude>**/rest/history/wink/**</exclude>
->>>>>>> 0be13997
               </excludes>
             </configuration>
           </execution>
@@ -328,11 +323,8 @@
                 <exclude>**/rest/resteasy/**</exclude>
                 <exclude>**/rest/history/resteasy/**</exclude>
                 <exclude>**/rest/jersey/**</exclude>
-<<<<<<< HEAD
+                <exclude>**/rest/history/jersey/**</exclude>
                 <exclude>**/rest/standalone/**</exclude>
-=======
-                <exclude>**/rest/history/jersey/**</exclude>
->>>>>>> 0be13997
               </excludes>
             </configuration>
           </execution>
