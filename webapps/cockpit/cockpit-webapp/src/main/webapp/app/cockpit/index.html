--- conflicted
+++ resolved
@@ -28,7 +28,7 @@
     <script src="$APP_ROOT/app/cockpit/cockpit-bootstrap.js"></script>
 
   </head>
-  <body>
+  <body ng-controller="AuthenticationController">
     <!-- navigation -->
     <div class="navbar navbar-fixed-top">
       <div class="navbar-inner">
@@ -37,16 +37,12 @@
             camunda cockpit
           </a>
 
-<<<<<<< HEAD
+          <div ng-include="'templates/navigation.html'"></div>
+          
           <div engine-select></div>
         </div>
       </div>
     </div>
-=======
-    <div class="wrapper" ng-controller="AuthenticationController">
-      <!-- Header -->
-      <div ng-include="'templates/header.html'"></div>
->>>>>>> c00257e3
 
     <!-- content -->
     <div class="ctn-main">
@@ -54,17 +50,8 @@
         <div notifications-panel></div>
         <div breadcrumbs></div>
 
-<<<<<<< HEAD
         <!-- view body provided by ngView -->
         <div ng-view>
-=======
-        <div breadcrumbs></div>
-
-        <div class="row-fluid content-container">
-          <!-- actual view body is rendered here whenever the url changes -->
-          <div ng-view class="span12">
-          </div>
->>>>>>> c00257e3
         </div>
 
         <div class="ctn-push-down"></div>
