--- conflicted
+++ resolved
@@ -31,26 +31,6 @@
     super(FoxPlatformExtension.SUBSYSTEM_NAME, new FoxPlatformExtension());
   }
 
-<<<<<<< HEAD
-  @Test
-  public void testParseSubsystemXml() throws Exception {
-    String subsystemXml = FileUtils.readFile("subsystem.xml");
-    System.out.println(subsystemXml);
-    
-    List<ModelNode> operations = parse(subsystemXml);
-    System.out.println(operations);
-  }
-  
-  @Test
-  @Ignore(value="Won't work")
-  public void testSubsystemBoot() throws Exception {
-    
-    String subsystemXml = FileUtils.readFile("subsystem.xml");
-    
-    KernelServices services = installInController(subsystemXml);
-    
-    ModelNode model = services.readWholeModel();
-=======
   @Override
   protected String getSubsystemXml() throws IOException {
     try {
@@ -62,6 +42,5 @@
       e.printStackTrace();
     }
     return null;
->>>>>>> efd332f5
   }
 }